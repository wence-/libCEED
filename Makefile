--- conflicted
+++ resolved
@@ -85,12 +85,6 @@
 all dbg:; @$(MAKE) $(MFLAGS) $(libceed) $(tests)
 opt:;NDEBUG=1 $(MAKE) $(MFLAGS) $(libceed) $(tests)
 
-<<<<<<< HEAD
-=======
-$(OBJDIR)/%.o : %.c | $$(@D)/.DIR
-	$(CC) $(CPPFLAGS) $(CFLAGS) -c -o $@ $<
->>>>>>> 43fb898a
-
 $(libceed) : $(ref.o)
 ifdef OCCA_DIR
   $(libceed) : LDFLAGS += -L$(OCCA_DIR)/lib -Wl,-rpath,$(OCCA_DIR)/lib
@@ -101,7 +95,6 @@
 $(libceed) : $(libceed.c:%.c=$(OBJDIR)/%.o) $(ref.c:%.c=$(OBJDIR)/%.o)
 	$(call quiet,CC) $(LDFLAGS) -shared -o $@ $^ $(LDLIBS)
 
-<<<<<<< HEAD
 $(OBJDIR)/%.o : $(pwd)/%.c | $$(@D)/.DIR
 	$(call quiet,CC) $(CPPFLAGS) $(CFLAGS) -c -o $@ $^
 
@@ -110,10 +103,6 @@
 
 $(OBJDIR)/%.o : $(pwd)/examples/%.c | $$(@D)/.DIR
 	$(call quiet,CC) $(CPPFLAGS) $(CFLAGS) -c -o $@ $^
-=======
-$(OBJDIR)/%.o : examples/%.c | $$(@D)/.DIR
-	$(CC) $(CPPFLAGS) $(CFLAGS) -c -o $@ $<
->>>>>>> 43fb898a
 
 $(tests) $(examples) : $(libceed)
 $(tests) $(examples) : LDFLAGS += -Wl,-rpath,$(LIBDIR) -L$(LIBDIR)
