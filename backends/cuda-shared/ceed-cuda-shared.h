// Copyright (c) 2017-2018, Lawrence Livermore National Security, LLC.
// Produced at the Lawrence Livermore National Laboratory. LLNL-CODE-734707.
// All Rights reserved. See files LICENSE and NOTICE for details.
//
// This file is part of CEED, a collection of benchmarks, miniapps, software
// libraries and APIs for efficient high-order finite element and spectral
// element discretizations for exascale applications. For more information and
// source code availability see http://github.com/ceed.
//
// The CEED research is supported by the Exascale Computing Project 17-SC-20-SC,
// a collaborative effort of two U.S. Department of Energy organizations (Office
// of Science and the National Nuclear Security Administration) responsible for
// the planning and preparation of a capable exascale ecosystem, including
// software, applications, hardware, advanced system engineering and early
// testbed platforms, in support of the nation's exascale computing imperative.

#ifndef _ceed_cuda_shared_h
#define _ceed_cuda_shared_h

#include <ceed/ceed.h>
#include <ceed/backend.h>
#include <cuda.h>
#include "../cuda/ceed-cuda-common.h"

typedef struct {
  CUmodule module;
<<<<<<< HEAD
  CUfunction interp;
  CUfunction grad;
  CUfunction weight;
  double *d_interp1d;
  double *d_grad1d;
  double *d_collograd1d;
  double *d_qweight1d;
  double *c_B;
  double *c_G;
=======
  CUfunction Interp;
  CUfunction Grad;
  CUfunction Weight;
  CeedScalar *d_interp_1d;
  CeedScalar *d_grad_1d;
  CeedScalar *d_collo_grad_1d;
  CeedScalar *d_q_weight_1d;
  CeedScalar *c_B;
  CeedScalar *c_G;
>>>>>>> 60801d19
} CeedBasis_Cuda_shared;

CEED_INTERN int CeedBasisCreateTensorH1_Cuda_shared(CeedInt dim, CeedInt P_1d,
    CeedInt Q_1d, const CeedScalar *interp_1d, const CeedScalar *grad_1d,
    const CeedScalar *q_ref_1d, const CeedScalar *q_weight_1d, CeedBasis basis);

#endif // _ceed_cuda_shared_h<|MERGE_RESOLUTION|>--- conflicted
+++ resolved
@@ -24,27 +24,15 @@
 
 typedef struct {
   CUmodule module;
-<<<<<<< HEAD
-  CUfunction interp;
-  CUfunction grad;
-  CUfunction weight;
-  double *d_interp1d;
-  double *d_grad1d;
-  double *d_collograd1d;
-  double *d_qweight1d;
-  double *c_B;
-  double *c_G;
-=======
   CUfunction Interp;
   CUfunction Grad;
   CUfunction Weight;
-  CeedScalar *d_interp_1d;
-  CeedScalar *d_grad_1d;
-  CeedScalar *d_collo_grad_1d;
-  CeedScalar *d_q_weight_1d;
-  CeedScalar *c_B;
-  CeedScalar *c_G;
->>>>>>> 60801d19
+  double *d_interp_1d;
+  double *d_grad_1d;
+  double *d_collo_grad_1d;
+  double *d_q_weight_1d;
+  double *c_B;
+  double *c_G;
 } CeedBasis_Cuda_shared;
 
 CEED_INTERN int CeedBasisCreateTensorH1_Cuda_shared(CeedInt dim, CeedInt P_1d,
