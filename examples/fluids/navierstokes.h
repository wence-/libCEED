--- conflicted
+++ resolved
@@ -268,51 +268,6 @@
 };
 #endif
 
-<<<<<<< HEAD
-// SHOCKTUBE
-#ifndef shocktube_context_struct
-#define shocktube_context_struct
-typedef struct ShockTubeContext_ *ShockTubeContext;
-struct ShockTubeContext_ {
-  CeedScalar Cyzb;
-  CeedScalar Byzb;
-  CeedScalar c_tau;
-  bool implicit;
-  bool yzb;
-  int stabilization;
-};
-#endif
-
-// SHOCKTUBE
-#ifndef shocktube_context_struct
-#define shocktube_context_struct
-typedef struct ShockTubeContext_ *ShockTubeContext;
-struct ShockTubeContext_ {
-  CeedScalar cv;
-  CeedScalar Cyzb;
-  CeedScalar Byzb;
-  bool implicit;
-  bool yzb;
-  int stabilization;
-};
-#endif
-
-// SHOCKTUBE
-#ifndef shocktube_context_struct
-#define shocktube_context_struct
-typedef struct ShockTubeContext_ *ShockTubeContext;
-struct ShockTubeContext_ {
-  CeedScalar cv;
-  CeedScalar Cyzb;
-  CeedScalar Byzb;
-  bool implicit;
-  bool yzb;
-  int stabilization;
-};
-#endif
-
-=======
->>>>>>> fcf29583
 // ADVECTION and ADVECTION2D
 #ifndef advection_context_struct
 #define advection_context_struct
